--- conflicted
+++ resolved
@@ -66,13 +66,10 @@
           pip install pytest
           pip install .
           pip install -r tests/requirements-test.txt
-<<<<<<< HEAD
-          pytest tests/
-=======
           pytest tests/test_many.py
           pytest tests/test_string.py
           pytest tests/test_transforms.py
->>>>>>> 37f0b1f0
+
 
   build-wheels:
     runs-on: ${{ matrix.os }}
